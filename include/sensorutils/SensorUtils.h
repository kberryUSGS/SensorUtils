#ifndef SensorUtils_h
#define SensorUtils_h
#include <vector>
#include <armadillo>

using namespace std;
using namespace arma;

double PhaseAngle(const vector<double> & instPosition, const vector<double> & sunPosition, const vector<double> & surfaceIntersection);

double EmissionAngle(const vector<double>  &observerBodyFixedPosition,
                     const vector<double> &groundPtIntersection,
                     const vector<double> &surfaceNormal);

<<<<<<< HEAD
vector<double> rect2lat(const vector<double> rectangularCoords);
vector<double> lat2rect(vector<double> sphericalCoords);
vector <double> computeRADec(const vector<double> rectangularCoords);

double offNadirAngle(const vector<double> &observerBodyFixedPosition,
                     const vector<double> &groundPtIntersection,
                     const vector<double> &surfaceNormal);
=======
vec illuminatorPosition(const vec &groundPointIntersection,
                        const vec &illuminatorDirection);

vector<double> rect2lat(const vector<double> rectangularCoords);
>>>>>>> 8f3c06f9

vector <double> computeRADec(const vector<double> rectangularCoords);

#endif<|MERGE_RESOLUTION|>--- conflicted
+++ resolved
@@ -12,7 +12,6 @@
                      const vector<double> &groundPtIntersection,
                      const vector<double> &surfaceNormal);
 
-<<<<<<< HEAD
 vector<double> rect2lat(const vector<double> rectangularCoords);
 vector<double> lat2rect(vector<double> sphericalCoords);
 vector <double> computeRADec(const vector<double> rectangularCoords);
@@ -20,12 +19,9 @@
 double offNadirAngle(const vector<double> &observerBodyFixedPosition,
                      const vector<double> &groundPtIntersection,
                      const vector<double> &surfaceNormal);
-=======
+
 vec illuminatorPosition(const vec &groundPointIntersection,
                         const vec &illuminatorDirection);
-
-vector<double> rect2lat(const vector<double> rectangularCoords);
->>>>>>> 8f3c06f9
 
 vector <double> computeRADec(const vector<double> rectangularCoords);
 
