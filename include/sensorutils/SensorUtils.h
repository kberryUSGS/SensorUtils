#ifndef SensorUtils_h
#define SensorUtils_h
#include <vector>
#include <armadillo>

using namespace std;
using namespace arma;

double PhaseAngle(const vector<double> & instPosition, const vector<double> & sunPosition, const vector<double> & surfaceIntersection);

double EmissionAngle(const vector<double>  &observerBodyFixedPosition,
                     const vector<double> &groundPtIntersection,
                     const vector<double> &surfaceNormal);

<<<<<<< HEAD

vector<double> lat2rect(vector<double> sphericalCoords);
vector<double> rect2lat(const vector<double> rectangularCoords);
vector <double> computeRADec(const vector<double> rectangularCoords);
vector <double> computeRADec(const vector<double> rectangularCoords);
=======
vector<double> rect2lat(const vector<double> rectangularCoords);
vector<double> lat2rect(vector<double> sphericalCoords);
vector <double> computeRADec(const vector<double> rectangularCoords);

double offNadirAngle(const vector<double> &observerBodyFixedPosition,
                     const vector<double> &groundPtIntersection,
                     const vector<double> &surfaceNormal);
>>>>>>> e76f3d8f

vec illuminatorPosition(const vec &groundPointIntersection,
                        const vec &illuminatorDirection);

<<<<<<< HEAD

=======
vector <double> computeRADec(const vector<double> rectangularCoords);
>>>>>>> e76f3d8f

#endif<|MERGE_RESOLUTION|>--- conflicted
+++ resolved
@@ -12,29 +12,18 @@
                      const vector<double> &groundPtIntersection,
                      const vector<double> &surfaceNormal);
 
-<<<<<<< HEAD
 
 vector<double> lat2rect(vector<double> sphericalCoords);
 vector<double> rect2lat(const vector<double> rectangularCoords);
 vector <double> computeRADec(const vector<double> rectangularCoords);
 vector <double> computeRADec(const vector<double> rectangularCoords);
-=======
-vector<double> rect2lat(const vector<double> rectangularCoords);
-vector<double> lat2rect(vector<double> sphericalCoords);
-vector <double> computeRADec(const vector<double> rectangularCoords);
 
 double offNadirAngle(const vector<double> &observerBodyFixedPosition,
                      const vector<double> &groundPtIntersection,
                      const vector<double> &surfaceNormal);
->>>>>>> e76f3d8f
 
 vec illuminatorPosition(const vec &groundPointIntersection,
                         const vec &illuminatorDirection);
 
-<<<<<<< HEAD
-
-=======
-vector <double> computeRADec(const vector<double> rectangularCoords);
->>>>>>> e76f3d8f
 
 #endif