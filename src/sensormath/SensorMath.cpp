<<<<<<< HEAD
#include "Sensor.h"
#include "SensorMath.h"

=======
>>>>>>> 3220f0ef
#include <cfloat>
#include <cmath>

#include <iostream>
#include <vector>

#include <armadillo>

using namespace std;

using namespace arma;

namespace sensormath {

  // returns pi
  double pi() {
    return datum::pi; 
  }

  // cartesian point -> arma::vec
  vec cartesianToVec(CartesianPoint point) {
    return vec {point.x, point.y, point.x}; 
  }


  //  arma::vec -> CartesianPoint
  CartesianPoint vecToCartesian(vec vec) {
    return CartesianPoint(vec[0], vec[1], vec[2]); 
  }


  // cartesian point -> arma::vec
  vec imageToVec(ImagePoint point) {
    return vec {point.sample, point.line, point.band}; 
  }


  // arma::vec -> ImagePoint
  ImagePoint vecToImage(vec vec) {
    return ImagePoint(vec[0], vec[1], vec[2]); 
  }


  /**
   * Computes the Euclidean distance between two CartesianPoints in the units they are provided 
   * in.  
   *
   * @author Ian Humphrey
   *
   * @param point1 The first Cartesian Point to calculate the distance from. 
   * @param point2 The second Cartesian Point to calculate the distance to. 
   *
   * @return double Returns the Euclidean distance
   */
  double distance(CartesianPoint point1,
                  CartesianPoint point2) {
    vec point1Vector = cartesianToVec(point1);
    vec point2Vector = cartesianToVec(point2);
    vec distanceVector = point1Vector - point2Vector; 
    return as_scalar(norm(distanceVector));
  }


  // Calculates the angle between two vectors
  double angle(CartesianVector ray1, CartesianVector ray2) {
    return acos(norm_dot(cartesianToVec(ray1), cartesianToVec(ray2)));
  }


  /**
   * @brief rect2lat:  Converts rectanglur coordinates to [R,RightAscension,Declination]
   *
   * Rectanglular Cartesian Coordinates are related to Spherical Coordinates by:
   *
   * (1) X/R = cos(Declination)cos(RightAscension)
   * (2) Y/R = cos(Declination)sin(RightAscension)
   * (3) Z/R = sin(Declination)
   *
   * Where R = [X^2 + Y^2 + Z^2]^(1/2), where R is the radius of the sphere.
   *
   * Dividing (2) by (1) and solving for RightAscension gives us:
   *
   * RightAscension = atan(Y/X)
   *
   * Declination can be solved directly:
   *
   * Declination = asin(Z/R)
   *
   *
   * @author Tyler Wilson
   * @param rectangularCoords
   * @return  Given a set of Cartesian Coordinates, returns [R,RightAscension,Declination] in Radians
   * (for the angles).
   */
  vector<double> rect2lat(const vector<double> rectangularCoords){

    vector<double> radiusLatLong{0.0,0.0,0.0};
    vec coords(rectangularCoords);
    double maxCoord = abs(coords).max();

    //Ensures we don't have a zero vector (which is impossible if the norm > 0 )
    if (maxCoord > 0.0) {
      radiusLatLong[0] = norm(coords,2);
      //Declination = asin(Z/R)
      radiusLatLong[1] = asin(coords[2]/radiusLatLong[0]);
      //RightAscension = atan(Y/X)
      radiusLatLong[2] = atan2(coords[1],coords[0]);
    }
    return radiusLatLong;
   }


  /**
   * @brief lat2rect
   * @author Tyler Wilson
   * @param sphericalCoords [R,longitude,latitude], long/lat are given in radians.
   * @return Cartesian coordinates
   *
   */
  vector<double> lat2rect(vector<double> sphericalCoords) {

    double R = sphericalCoords[0];
    double RA = sphericalCoords[1];
    double dec = sphericalCoords[2];


    vector<double> cartesian{0.0,0.0,0.0};
    cartesian[0] = R*cos(dec)*cos(RA);
    cartesian[1] = R*cos(dec)*sin(RA);
    cartesian[2] = R*sin(dec);

    return cartesian;
  }
}<|MERGE_RESOLUTION|>--- conflicted
+++ resolved
@@ -1,37 +1,28 @@
-<<<<<<< HEAD
-#include "Sensor.h"
 #include "SensorMath.h"
 
-=======
->>>>>>> 3220f0ef
 #include <cfloat>
 #include <cmath>
 
-#include <iostream>
-#include <vector>
-
-#include <armadillo>
-
 using namespace std;
-
 using namespace arma;
 
 namespace sensormath {
 
-  // returns pi
-  double pi() {
-    return datum::pi; 
+  // cartesian point -> arma::vec
+  vec cartesianToVec(CartesianPoint point) {
+    return vec {point.x, point.y, point.z}; 
   }
 
+
   // cartesian point -> arma::vec
-  vec cartesianToVec(CartesianPoint point) {
-    return vec {point.x, point.y, point.x}; 
+  vec cartesianToVec(CartesianVector cartesianVec) {
+    return vec {cartesianVec.x, cartesianVec.y, cartesianVec.z}; 
   }
 
 
   //  arma::vec -> CartesianPoint
-  CartesianPoint vecToCartesian(vec vec) {
-    return CartesianPoint(vec[0], vec[1], vec[2]); 
+  CartesianVector vecToCartesian(vec vec) {
+    return CartesianVector(vec[0], vec[1], vec[2]); 
   }
 
 
@@ -58,8 +49,8 @@
    *
    * @return double Returns the Euclidean distance
    */
-  double distance(CartesianPoint point1,
-                  CartesianPoint point2) {
+  double distance(CartesianPoint& point1,
+                  CartesianPoint& point2) {
     vec point1Vector = cartesianToVec(point1);
     vec point2Vector = cartesianToVec(point2);
     vec distanceVector = point1Vector - point2Vector; 
@@ -67,9 +58,25 @@
   }
 
 
+  // Calculate the distance between two CartesianVectors (copy of above with different type) 
+  double distance(CartesianVector& point1,
+                  CartesianVector& point2) {
+    vec point1Vector = cartesianToVec(point1);
+    vec point2Vector = cartesianToVec(point2);
+    vec distanceVector = point1Vector - point2Vector; 
+    return as_scalar(norm(distanceVector));
+  }
+
+
+
   // Calculates the angle between two vectors
   double angle(CartesianVector ray1, CartesianVector ray2) {
-    return acos(norm_dot(cartesianToVec(ray1), cartesianToVec(ray2)));
+    if (approx_equal(cartesianToVec(ray1), cartesianToVec(ray2),
+        "absdiff", 1e-4)) {
+      return 0.0; 
+    }
+
+    return acos(norm_dot(cartesianToVec(ray1), cartesianToVec(ray2))); 
   }
 
 
