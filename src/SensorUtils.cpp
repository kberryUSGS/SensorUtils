--- conflicted
+++ resolved
@@ -222,38 +222,30 @@
 double offNadirAngle(const vector<double> &observerBodyFixedPosition,
                      const vector<double> &groundPtIntersection,
                      const vector<double> &surfaceNormal) {
-
   vec surfacePoint(groundPtIntersection);
-
   vec bodyFixedPosition(observerBodyFixedPosition);
-
   double emissionAngle = EmissionAngle(observerBodyFixedPosition,groundPtIntersection,surfaceNormal);
-
   vec normalSurface = normalise(surfacePoint,2);
   vec normalBodyFixed = normalise(bodyFixedPosition,2);
   double theta = acos(dot(normalSurface,normalBodyFixed));
   double piMinusEmission = M_PI - emissionAngle;
   return M_PI - (theta+piMinusEmission);
 
-
-
-
-<<<<<<< HEAD
    }
-=======
+
 }
 
 
 /**
  * This method calculates the position of the illuminator with respect
  * to the observed body fixed position. It requires a ground intersection point
- * and the illuminator direction vector. 
+ * and the illuminator direction vector.
  *
  * @author Jeannie Backer
  *
  * @param groundPointIntersection A point on the surface of the observed body,
  *                                in body fixed coordinate system.
- * @param illuminatorDirection An illuminator direction vector, 
+ * @param illuminatorDirection An illuminator direction vector,
  *                             in illuminator center coordinate system.
  *
  * @return The position of the illuminator in body fixed coordinate system.
@@ -263,6 +255,5 @@
   // sun pos (center body to center sun)
   // is body fixed ground coordinated (center body to ground point)
   // minus the illumination direction (center sun to ground point)
-  return groundPointIntersection - illuminatorDirection; 
-}
->>>>>>> 8f3c06f9
+  return groundPointIntersection - illuminatorDirection;
+}