#include "SensorUtils.h"

#include <cfloat>


#include <iostream>
#include <vector>

#include <armadillo>

using namespace std;

using namespace arma;


 /**
   * Computes and returns phase angle, in radians, given the positions of the
   * observer and illuminator.
   *
   * Phase Angle: The angle between the vector from the surface intersection point to
   * the observer (usually the spacecraft) and the vector from the surface intersection
   * point to the illuminator (usually the sun).
   *
   * @author Kaj Williams
   *
   * @param observerBodyFixedPosition  Three dimensional position of the observer,
   *                                   in the coordinate system of the target body.
   * @param illuminatorBodyFixedPosition Three dimensional position for the illuminator,
   *                                     in the body-fixed coordinate system.
   * @param surfaceIntersection Three dimensional position for the ground (surface intersection) point,
   *                                     in the body-fixed coordinate system.
   * @return @b double Phase angle, in radians.
   */

double PhaseAngle(const std::vector<double> &observerBodyFixedPosition,
                                const std::vector<double> &illuminatorBodyFixedPosition,
				const std::vector<double> &surfaceIntersection) {

    //convert the vector to an arma::vec
    arma::vec observer = arma::zeros<arma::vec>(3);
    observer = arma::conv_to<arma::vec>::from(observerBodyFixedPosition);

    //convert the illuminatorBodyFixedPosition vector to an arma::vec
    arma::vec illuminator = arma::zeros<arma::vec>(3);
    illuminator = arma::conv_to<arma::vec>::from(illuminatorBodyFixedPosition);

    //convert the surfaceIntersection vector to an arma::vec
    arma::vec surface = arma::zeros<arma::vec>(3);
    surface = arma::conv_to<arma::vec>::from(surfaceIntersection);

    // Get vector from surface point to observer and normalise it
    arma::vec surfaceToObserver = arma::zeros<arma::vec>(3);
    arma::vec normSurfaceToObserver = arma::zeros<arma::vec>(3);
    surfaceToObserver = observer - surface;
    normSurfaceToObserver = arma::normalise(surfaceToObserver);

    // Get vector from surface point to sun and normalise it
    arma::vec surfaceToSun = arma::zeros<arma::vec>(3);
    arma::vec normSurfaceToSun = arma::zeros<arma::vec>(3);
    surfaceToSun = illuminator - surface;
    normSurfaceToSun = arma::normalise(surfaceToSun);

    double cos_angle=arma::dot(normSurfaceToObserver,normSurfaceToSun);

    if(cos_angle >= 1.0) return 0.0;
    if(cos_angle <= -1.0) return M_PI;

    return acos(cos_angle);


}




/**
 * @brief rect2lat:  Converts rectanglur coordinates to [R,RightAscension,Declination]
 *
 * Rectanglular Cartesian Coordinates are related to Spherical Coordinates by:
 *
 * (1) X/R = cos(Declination)cos(RightAscension)
 * (2) Y/R = cos(Declination)sin(RightAscension)
 * (3) Z/R = sin(Declination)
 *
 * Where R = [X^2 + Y^2 + Z^2]^(1/2), where R is the radius of the sphere.
 *
 * Dividing (2) by (1) and solving for RightAscension gives us:
 *
 * RightAscension = atan(Y/X)
 *
 * Declination can be solved directly:
 *
 * Declination = asin(Z/R)
 *
 *
 * @author Tyler Wilson
 * @param rectangularCoords
 * @return  Given a set of Cartesian Coordinates, returns [R,RightAscension,Declination] in Radians
 * (for the angles).
 */
vector<double> rect2lat(const vector<double> rectangularCoords){

  vector<double> radiusLatLong{0.0,0.0,0.0};
  vec coords(rectangularCoords);
  double maxCoord = abs(coords).max();

  //Ensures we don't have a zero vector (which is impossible if the norm > 0 )
  if (maxCoord > 0.0) {
    radiusLatLong[0] = norm(coords,2);
    //Declination = asin(Z/R)
    radiusLatLong[1] = asin(coords[2]/radiusLatLong[0]);
    //RightAscension = atan(Y/X)
    radiusLatLong[2] = atan2(coords[1],coords[0]);

  }

  return radiusLatLong;

 }


/**
 * @brief lat2rect
 * @author Tyler Wilson
<<<<<<< HEAD
 * @param sphericalCoords [R,longitude,latitude], long/lat are given in radians.
=======
 * @param sphericalCoords [R,RA,Declination], RA and Declination need to be given in radians.
>>>>>>> e76f3d8f
 * @return Cartesian coordinates
 *
 */

vector<double> lat2rect(vector<double> sphericalCoords) {

  double R = sphericalCoords[0];
  double RA = sphericalCoords[1];
  double dec = sphericalCoords[2];


  vector<double> cartesian{0.0,0.0,0.0};
  cartesian[0] = R*cos(dec)*cos(RA);
  cartesian[1] = R*cos(dec)*sin(RA);
  cartesian[2] = R*sin(dec);

  return cartesian;

}



/**
 * @brief computeRADec
 * @author Tyler Wilson
 * @param  rectangularCoords:  The coordinates of the spacecraft in Cartesian coords
 * (body-fixed, J2000,...)
 * @return [RightAscension, Declination] in Radians
 */

vector <double> computeRADec(const vector<double> rectangularCoords) {
  vector<double> radiusLatLong = rect2lat(rectangularCoords);

  vector<double> RADec {radiusLatLong[2],radiusLatLong[1]};
  if (RADec[0] <0.0) {
    RADec[0] += 2*M_PI;
  }
  return RADec;


}



/**
 * @brief EmissionAngle
 * @author Tyler Wilson
 * @param observerBodyFixedPosition
 * @param groundPtIntersection
 * @param surfaceNormal
 * @return The angle of emission (in radians)
 */

double EmissionAngle(const vector<double>  &observerBodyFixedPosition,
                     const vector<double> &groundPtIntersection,
                     const vector<double> &surfaceNormal) {

  vec surfacePoint(groundPtIntersection);
  vec surfacePointNormal(surfaceNormal);
  vec bodyFixedPosition(observerBodyFixedPosition);

  vec lookVec = bodyFixedPosition - surfacePoint;

  vec normLookVec = normalise(lookVec);

  double cos_theta = dot(normLookVec,surfacePointNormal);


  //If cos(\theta) >= 1.0, there was some small rounding error
  //but the angle between the two vectors will be close to 0.0
  //Likewise, if cos(\theta) <=-1.0, a rounding error occurred
  //and the angle will be close to \pi radians.  To see
  //why, consult a plot of the acos function
  if (cos_theta >= 1.0) {
    return 0.0;
  }

  //IF cos(\theta) < -1.0,
  if (cos_theta <= -1.0) {
    return M_PI;
  }


  return acos(cos_theta);

<<<<<<< HEAD
  }
=======
}

/**
 * @brief offNadirAngle:  The angle (in radians) between the look vector of the spacecraft
 * and the look vector of the spacecraft at nadir (when the spacecraft is directly 
 * over the intersection point of the look vector with the target).
 * @author Tyler Wilson
 * @param observerBodyFixedPosition
 * @param groundPtIntersection
 * @param surfaceNormal
 * @return The offnadir angle in radians
 */

double offNadirAngle(const vector<double> &observerBodyFixedPosition,
                     const vector<double> &groundPtIntersection,
                     const vector<double> &surfaceNormal) {
  vec surfacePoint(groundPtIntersection);
  vec bodyFixedPosition(observerBodyFixedPosition);
  double emissionAngle = EmissionAngle(observerBodyFixedPosition,groundPtIntersection,surfaceNormal);
  vec normalSurface = normalise(surfacePoint,2);
  vec normalBodyFixed = normalise(bodyFixedPosition,2);
  double theta = acos(dot(normalSurface,normalBodyFixed));
  double piMinusEmission = M_PI - emissionAngle;
  return M_PI - (theta+piMinusEmission);
>>>>>>> e76f3d8f

   }




/**
 * This method calculates the position of the illuminator with respect
 * to the observed body fixed position. It requires a ground intersection point
 * and the illuminator direction vector.
 *
 * @author Jeannie Backer
 *
 * @param groundPointIntersection A point on the surface of the observed body,
 *                                in body fixed coordinate system.
 * @param illuminatorDirection An illuminator direction vector,
 *                             in illuminator center coordinate system.
 *
 * @return The position of the illuminator in body fixed coordinate system.
 */
arma::vec illuminatorPosition(const arma::vec &groundPointIntersection,
                              const arma::vec &illuminatorDirection) {
  // sun pos (center body to center sun)
  // is body fixed ground coordinated (center body to ground point)
  // minus the illumination direction (center sun to ground point)
  return groundPointIntersection - illuminatorDirection;
}<|MERGE_RESOLUTION|>--- conflicted
+++ resolved
@@ -122,11 +122,7 @@
 /**
  * @brief lat2rect
  * @author Tyler Wilson
-<<<<<<< HEAD
  * @param sphericalCoords [R,longitude,latitude], long/lat are given in radians.
-=======
- * @param sphericalCoords [R,RA,Declination], RA and Declination need to be given in radians.
->>>>>>> e76f3d8f
  * @return Cartesian coordinates
  *
  */
@@ -212,14 +208,11 @@
 
   return acos(cos_theta);
 
-<<<<<<< HEAD
-  }
-=======
 }
 
 /**
  * @brief offNadirAngle:  The angle (in radians) between the look vector of the spacecraft
- * and the look vector of the spacecraft at nadir (when the spacecraft is directly 
+ * and the look vector of the spacecraft at nadir (when the spacecraft is directly
  * over the intersection point of the look vector with the target).
  * @author Tyler Wilson
  * @param observerBodyFixedPosition
@@ -239,7 +232,6 @@
   double theta = acos(dot(normalSurface,normalBodyFixed));
   double piMinusEmission = M_PI - emissionAngle;
   return M_PI - (theta+piMinusEmission);
->>>>>>> e76f3d8f
 
    }
 
