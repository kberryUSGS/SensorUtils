--- conflicted
+++ resolved
@@ -1,9 +1,6 @@
 #include "SensorUtils.h"
 
-<<<<<<< HEAD
 #include <cfloat>
-=======
->>>>>>> e2f5246e
 #include <cmath>
 
 #include <iostream>
@@ -68,56 +65,11 @@
 
     return acos(cos_angle);
 
-<<<<<<< HEAD
 
 }
 
 
 
-/**
- * @brief EmissionAngle
- * @author Tyler Wilson
- * @param observerBodyFixedPosition
- * @param groundPtIntersection
- * @param surfaceNormal
- * @return The angle of emission (in radians)
- */
-
-double EmissionAngle(const vector<double>  &observerBodyFixedPosition,
-                     const vector<double> &groundPtIntersection,
-                     const vector<double> &surfaceNormal) {
-
-  arma::vec surfacePoint(groundPtIntersection);
-  arma::vec surfacePointNormal(surfaceNormal);
-  arma::vec bodyFixedPosition(observerBodyFixedPosition);
-
-  arma::vec lookVec = bodyFixedPosition - surfacePoint;
-
-  arma::vec normLookVec = arma::normalise(lookVec);
-
-  double cos_theta = arma::dot(normLookVec,surfacePointNormal);
-
-
-  //If cos(\theta) >= 1.0, there was some small rounding error
-  //but the angle between the two vectors will be close to 0.0
-  //Likewise, if cos(\theta) <=-1.0, a rounding error occurred
-  //and the angle will be close to \pi radians.  To see
-  //why, consult a plot of the acos function
-  if (cos_theta >= 1.0) {
-    return 0.0;
-  }
-
-  //IF cos(\theta) < -1.0,
-  if (cos_theta <= -1.0) {
-    return M_PI;
-  }
-
-
-  return std::acos(cos_theta);
-
-
-
-}
 
 /**
  * @brief rectangular2latitudinal
@@ -179,8 +131,6 @@
   }
   return RADec;
 
-=======
->>>>>>> e2f5246e
 
 }
 
