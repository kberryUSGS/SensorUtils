--- conflicted
+++ resolved
@@ -211,21 +211,20 @@
   }
 
 
-<<<<<<< HEAD
-=======
+
 }
 
 
 /**
  * This method calculates the position of the illuminator with respect
  * to the observed body fixed position. It requires a ground intersection point
- * and the illuminator direction vector. 
+ * and the illuminator direction vector.
  *
  * @author Jeannie Backer
  *
  * @param groundPointIntersection A point on the surface of the observed body,
  *                                in body fixed coordinate system.
- * @param illuminatorDirection An illuminator direction vector, 
+ * @param illuminatorDirection An illuminator direction vector,
  *                             in illuminator center coordinate system.
  *
  * @return The position of the illuminator in body fixed coordinate system.
@@ -235,6 +234,5 @@
   // sun pos (center body to center sun)
   // is body fixed ground coordinated (center body to ground point)
   // minus the illumination direction (center sun to ground point)
-  return groundPointIntersection - illuminatorDirection; 
-}
->>>>>>> 8f3c06f9
+  return groundPointIntersection - illuminatorDirection;
+}